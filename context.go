--- conflicted
+++ resolved
@@ -44,13 +44,9 @@
 	c.Params = c.Params[0:0]
 	c.handlers = nil
 	c.index = -1
-<<<<<<< HEAD
 	c.Keys = nil
-=======
+	c.Errors = c.Errors[0:0]
 	c.Accepted = nil
->>>>>>> 54b3decc
-	c.Errors = c.Errors[0:0]
-	c.accepted = nil
 }
 
 func (c *Context) Copy() *Context {
